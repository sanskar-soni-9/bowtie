--- conflicted
+++ resolved
@@ -158,7 +158,6 @@
 #  be found at https://github.com/github/gitignore/blob/main/Global/JetBrains.gitignore
 #  and can be added to the global gitignore or merged into this file.  For a more nuclear
 #  option (not recommended) you can uncomment the following to ignore the entire idea folder.
-<<<<<<< HEAD
 # .idea/
 
 # User defined
@@ -171,13 +170,4 @@
 
 /report/node_modules
 /report/build
-.vscode
-=======
-.idea/
-.vscode/
-
-
-# User defined
-_cache
-_templates
->>>>>>> 7e9305c3
+.vscode